import asyncio
import re
import datetime
from collections.abc import Mapping

import discord
from discord.embeds import EmptyEmbed


from . import common


def discordify(message):
    """Converts normal string into "discord" string that includes backspaces to cancel out unwanted changes"""
    # TODO: This who knows stuff about circular imports, is there any way to put this in utils.py?
    message = message.replace('\\', r'\\').replace('*', r'\*').replace('`', r'\`').replace('_', r'\_')
    return message


def recursive_update(old_dict, update_dict):
    """
    Update one embed dictionary with another, similar to dict.update(),
    But recursively update dictionary values that are dictionaries as well.
    based on the answers in
    https://stackoverflow.com/questions/3232943/update-value-of-a-nested-dictionary-of-varying-depth
    """
    for k, v in update_dict.items():
        if isinstance(v, Mapping):
            old_dict[k] = recursive_update(old_dict.get(k, {}), v)
        else:
            old_dict[k] = v
    return old_dict


def get_fields(messages):
    """
    Get a list of fields from messages.
    Syntax of embeds: <title|desc|[inline]>

    Args:
        messages (List[str]): The messages to get the fields from

    Returns:
        List[List[str, str, bool]]: The list of fields
    """
    # syntax: <Title|desc.[|inline=False]>
    field_regex = r"(<.*\|.*(\|True|\|False|)>)"
    field_datas = []

    for message in messages:
        field_list = re.split(field_regex, message)
        for field in field_list:
            if field:
                field = field.strip()[1:-1]  # remove < and >
                field_data = field.split("|")

                if len(field_data) not in (2, 3):
                    continue
                elif len(field_data) == 2:
                    field_data.append("")

                field_data[2] = True if field_data[2] == "True" else False

                field_datas.append(field_data)

    return field_datas


class PagedEmbed:
    def __init__(self, message, pages, caller=None, command=None, start_page=0):
        """
        Create an embed which can be controlled by reactions. The footer of the
        embeds will be overwritten. If the optional "command" argument
        is set the embed page will be refreshable. The pages argument must
        have at least one embed.

        Args:
            message (discord.Message): The message to overwrite. For commands, it would be self.response_msg

            pages (list[discord.Embed]): The list of embeds to change
            pages between

            caller (discord.Member, optional): The user that can control
            the embed. Defaults to None (everyone can control it).

            command (str, optional): Optional argument to support pg!refresh.
            Defaults to None.

            start_page (int, optional): The page to start from. Defaults to 0.
        """
        self.pages = pages
        self.current_page = start_page
        self.message = message
        self.parent_command = command
        self.is_on_info = False

        self.control_emojis = {
            "first": ("", ""),
            "prev": ("◀️", "Go to the previous page"),
            "stop": ("⏹️", "Deactivate the buttons"),
            "info": ("ℹ️", "Show this information page"),
            "next": ("▶️", "Go to the next page"),
            "last": ("", ""),
        }

        if len(self.pages) >= 3:
            self.control_emojis["first"] = ("⏪", "Go to the first page")
            self.control_emojis["last"] = ("⏩", "Go to the last page")

        self.killed = False
        self.caller = caller

        newline = "\n"
        self.help_text = ""
        for emoji, desc in self.control_emojis.values():
            if emoji:
                self.help_text += f"{emoji}: {desc}{newline}"

    async def add_control_emojis(self):
        """Add the control reactions to the message."""
        for emoji in self.control_emojis.values():
            if emoji[0]:
                await self.message.add_reaction(emoji[0])

    async def handle_reaction(self, reaction):
        """Handle a reaction."""
        if reaction == self.control_emojis.get("next")[0]:
            await self.set_page(self.current_page + 1)

        if reaction == self.control_emojis.get("prev")[0]:
            await self.set_page(self.current_page - 1)

        if reaction == self.control_emojis.get("first")[0]:
            await self.set_page(0)

        if reaction == self.control_emojis.get("last")[0]:
            await self.set_page(len(self.pages) - 1)

        if reaction == self.control_emojis.get("stop")[0]:
            self.killed = True

        if reaction == self.control_emojis.get("info")[0]:
            await self.show_info_page()

    async def show_info_page(self):
        """Create and show the info page."""
        self.is_on_info = not self.is_on_info
        if self.is_on_info:
            info_page_embed = await send_2(
                None,
                description=self.help_text,
            )
            footer = self.get_footer_text(self.current_page)
            info_page_embed.set_footer(text=footer)
            await self.message.edit(embed=info_page_embed)
        else:
            await self.message.edit(embed=self.pages[self.current_page])

    async def set_page(self, num):
        """Set the current page and display it."""
        self.is_on_info = False
        self.current_page = num % len(self.pages)
        await self.message.edit(embed=self.pages[self.current_page])

    async def setup(self):
        if len(self.pages) == 1:
            await self.message.edit(embed=self.pages[0])
            return False

        for i, page in enumerate(self.pages):
            footer = self.get_footer_text(i)

            page.set_footer(text=footer)

        await self.message.edit(embed=self.pages[self.current_page])
        await self.add_control_emojis()

        return True

    def get_footer_text(self, page_num):
        """Get the information footer text, which contains the current page."""
        newline = "\n"
        footer = f"Page {page_num + 1} of {len(self.pages)}.{newline}"

        if self.parent_command:
            footer += f"Refresh with pg!refresh {self.message.id}{newline}"
            footer += f"Command: {self.parent_command}"

        return footer

    async def check(self, event):
        """Check if the event from "raw_reaction_add" can be passed down to `handle_rection`"""
        if event.member.bot:
            return False

        await self.message.remove_reaction(str(event.emoji), event.member)
        if self.caller and self.caller.id != event.user_id:
            for role in event.member.roles:
                if role.id in common.ADMIN_ROLES:
                    break
            else:
                return False

        return event.message_id == self.message.id

    async def mainloop(self):
        """Start the mainloop. This checks for reactions and handles them."""
        if not await self.setup():
            return

        while not self.killed:
            try:
                event = await common.bot.wait_for("raw_reaction_add", timeout=60)

                if await self.check(event):
                    await self.handle_reaction(str(event.emoji))

            except asyncio.TimeoutError:
                self.killed = True

        await self.message.clear_reactions()


async def replace(message, title, description, color=0xFFFFAA, url_image=None, fields=[]):
    """
    Edits the embed of a message with a much more tight function
    """
    embed = discord.Embed(title=title, description=description, color=color)
    if url_image:
        embed.set_image(url=url_image)

    for field in fields:
        embed.add_field(name=field[0], value=field[1], inline=field[2])

    return await message.edit(embed=embed)


async def send(channel, title, description, color=0xFFFFAA, url_image=None, fields=[], do_return=False):
    """
    Sends an embed with a much more tight function
    """
    embed = discord.Embed(title=title, description=description, color=color)
    if url_image:
        embed.set_image(url=url_image)

    for field in fields:
        embed.add_field(name=field[0], value=field[1], inline=field[2])

    if do_return:
        return embed

    return await channel.send(embed=embed)


def create(
        embed_type="rich", author_name=EmptyEmbed, author_url=EmptyEmbed, author_icon_url=EmptyEmbed, title=EmptyEmbed, url=EmptyEmbed,
        thumbnail_url=EmptyEmbed,
        description=EmptyEmbed, image_url=EmptyEmbed, color=0xFFFFAA, fields=[], footer_text=EmptyEmbed, footer_icon_url=EmptyEmbed,
        timestamp=EmptyEmbed
):
    """
    Creates an embed with a much more tight function.
    """
    embed = discord.Embed(title=title, type=embed_type,
                          url=url, description=description, color=color)

    if timestamp:
        if isinstance(timestamp, str):
            embed.timestamp = datetime.datetime.fromisoformat(timestamp)
        else:
            embed.timestamp = timestamp

    if author_name:
        embed.set_author(name=author_name, url=author_url,
                         icon_url=author_icon_url)

    if thumbnail_url:
        embed.set_thumbnail(url=thumbnail_url)

    if image_url:
        embed.set_image(url=image_url)

    for field in fields:
        if isinstance(field, dict):
            embed.add_field(name=field.get("name", ""), value=field.get("value", ""), inline=field.get("inline", True))
        else:
            embed.add_field(name=field[0], value=field[1], inline=field[2])

    embed.set_footer(text=footer_text, icon_url=footer_icon_url)

    return embed


async def send_2(
        channel, embed_type="rich", author_name=EmptyEmbed, author_url=EmptyEmbed, author_icon_url=EmptyEmbed, title=EmptyEmbed,
        url=EmptyEmbed, thumbnail_url=EmptyEmbed,
        description=EmptyEmbed, image_url=EmptyEmbed, color=0xFFFFAA, fields=[], footer_text=EmptyEmbed, footer_icon_url=EmptyEmbed,
        timestamp=EmptyEmbed
):
    """
    Sends an embed with a much more tight function. If the channel is
    None it will return the embed instead of sending it.
    """

    embed = create(
        embed_type=embed_type,
        author_name=author_name,
        author_url=author_url,
        author_icon_url=author_icon_url,
        title=title,
        url=url,
        thumbnail_url=thumbnail_url,
        description=description,
        image_url=image_url,
        color=color,
        fields=fields,
        footer_text=footer_text,
        footer_icon_url=footer_icon_url,
        timestamp=timestamp
    )

    if channel is None:
        return embed

    return await channel.send(embed=embed)


async def replace_2(
        message, embed_type="rich", author_name=EmptyEmbed, author_url=EmptyEmbed, author_icon_url=EmptyEmbed, title=EmptyEmbed,
        url=EmptyEmbed, thumbnail_url=EmptyEmbed,
        description=EmptyEmbed, image_url=EmptyEmbed, color=0xFFFFAA, fields=[], footer_text=EmptyEmbed, footer_icon_url=EmptyEmbed,
        timestamp=EmptyEmbed
):
    """
    Replaces the embed of a message with a much more tight function
    """
    embed = create(
        embed_type=embed_type,
        author_name=author_name,
        author_url=author_url,
        author_icon_url=author_icon_url,
        title=title,
        url=url,
        thumbnail_url=thumbnail_url,
        description=description,
        image_url=image_url,
        color=color,
        fields=fields,
        footer_text=footer_text,
        footer_icon_url=footer_icon_url,
        timestamp=timestamp
    )

    return await message.edit(embed=embed)


async def edit_2(
        message, embed, embed_type="rich", author_name=EmptyEmbed, author_url=EmptyEmbed, author_icon_url=EmptyEmbed, title=EmptyEmbed,
        url=EmptyEmbed, thumbnail_url=EmptyEmbed,
        description=EmptyEmbed, image_url=EmptyEmbed, color=0xFFFFAA, fields=[], footer_text=EmptyEmbed, footer_icon_url=EmptyEmbed,
        timestamp=EmptyEmbed
):
    """
    Updates the changed attributes of the embed of a message with a much more tight function
    """
    update_embed = create(
        embed_type=embed_type,
        author_name=author_name,
        author_url=author_url,
        author_icon_url=author_icon_url,
        title=title,
        url=url,
        thumbnail_url=thumbnail_url,
        description=description,
        image_url=image_url,
        color=(color if color >= 0 else EmptyEmbed),
        fields=fields,
        footer_text=footer_text,
        footer_icon_url=footer_icon_url,
        timestamp=timestamp
    )

    old_embed_dict = embed.to_dict()
    update_embed_dict = update_embed.to_dict()

    recursive_update(old_embed_dict, update_embed_dict)

    return await message.edit(embed=discord.Embed.from_dict(old_embed_dict))


async def send_from_dict(channel, data):
    """
    Sends an embed from a dictionary with a much more tight function
    """
    return await channel.send(embed=discord.Embed.from_dict(data))


async def replace_from_dict(message, data):
    """
    Replaces the embed of a message from a dictionary with a much more tight 
    function
    """
    return await message.edit(embed=discord.Embed.from_dict(data))


async def edit_from_dict(message, embed, update_embed_dict):
    """
    Edits the changed attributes of the embed of a message from a dictionary with a much more tight function
    """
    old_embed_dict = embed.to_dict()
    recursive_update(old_embed_dict, update_embed_dict)
    return await message.edit(embed=discord.Embed.from_dict(old_embed_dict))


async def replace_field_from_dict(message, embed, field_dict, index):
    """
    Replaces an embed field of the embed of a message from a dictionary with a much more tight function
    """

    embed.set_field_at(
        index,
        name=field_dict.get("name", ""),
        value=field_dict.get("value", ""),
        inline=field_dict.get("inline", True),
    )

    return await message.edit(embed=embed)


async def edit_field_from_dict(message, embed, field_dict, index):
    """
    Edits parts of an embed field of the embed of a message from a dictionary with a much more tight function
    """

    embed_dict = embed.to_dict()

    old_field_dict = embed_dict["fields"][index]

    for k in field_dict:
        if k in old_field_dict and field_dict[k] != "":
            old_field_dict[k] = field_dict[k]

    embed.set_field_at(
        index,
        name=old_field_dict.get("name", ""),
        value=old_field_dict.get("value", ""),
        inline=old_field_dict.get("inline", True),
    )

    return await message.edit(embed=embed)


async def edit_fields_from_dicts(message, embed: discord.Embed, field_dicts):
    """
    Edits embed fields in the embed of a message from dictionaries with a much more tight function
    """

    embed_dict = embed.to_dict()
    old_field_dicts = embed_dict.get("fields", [])
    old_field_dicts_len = len(old_field_dicts)
    field_dicts_len = len(field_dicts)

    for i in range(old_field_dicts_len):
        if i > field_dicts_len - 1:
            break

        old_field_dict = old_field_dicts[i]
        field_dict = field_dicts[i]

        if field_dict:
            for k in field_dict:
                if k in old_field_dict and field_dict[k] != "":
                    old_field_dict[k] = field_dict[k]

            embed.set_field_at(
                i,
                name=old_field_dict.get("name", ""),
                value=old_field_dict.get("value", ""),
                inline=old_field_dict.get("inline", True),
            )

    return await message.edit(embed=embed)


async def add_field_from_dict(message, embed, field_dict):
    """
    Adds an embed field to the embed of a message from a dictionary with a much more tight function
    """

    embed.add_field(
        name=field_dict.get("name", ""),
        value=field_dict.get("value", ""),
        inline=field_dict.get("inline", True),
    )

    return await message.edit(embed=embed)


async def add_fields_from_dicts(message, embed: discord.Embed, field_dicts):
    """
    Adds embed fields to the embed of a message from dictionaries with a much more tight function
    """

    for field_dict in field_dicts:
        embed.add_field(
            name=field_dict.get("name", ""),
            value=field_dict.get("value", ""),
            inline=field_dict.get("inline", True),
        )

    return await message.edit(embed=embed)


async def insert_field_from_dict(message, embed, field_dict, index):
    """
    Inserts an embed field of the embed of a message from a dictionary with a much more tight function
    """

    embed.insert_field_at(
        index,
        name=field_dict.get("name", ""),
        value=field_dict.get("value", ""),
        inline=field_dict.get("inline", True),
    )

    return await message.edit(embed=embed)


async def insert_fields_from_dicts(message, embed: discord.Embed, field_dicts, index):
    """
    Inserts embed fields to the embed of a message from dictionaries at a specified index with a much more tight function
    """

    for field_dict in field_dicts:
        embed.insert_field_at(
            index,
            name=field_dict.get("name", ""),
            value=field_dict.get("value", ""),
            inline=field_dict.get("inline", True),
        )

    return await message.edit(embed=embed)


async def remove_field(message, embed, index):
    """
    Removes an embed field of the embed of a message from a dictionary with a much more tight function
    """
    embed.remove_field(index)
    return await message.edit(embed=embed)


async def remove_fields(message, embed, field_indices):
    """
    Removes multiple embed fields of the embed of a message from a dictionary with a much more tight function
    """
    for index in sorted(field_indices, reverse=True):
        embed.remove_field(index)
    return await message.edit(embed=embed)


async def swap_fields(message, embed, index_a, index_b):
    """
    Swaps two embed fields of the embed of a message from a dictionary with a much more tight function
    """
    embed_dict = embed.to_dict()
    fields_list = embed_dict["fields"]
    fields_list[index_a], fields_list[index_b] = fields_list[index_b], fields_list[index_a]
    return await message.edit(embed=discord.Embed.from_dict(embed_dict))


async def clone_field(message, embed, index):
    """
    Duplicates an embed field of the embed of a message from a dictionary with a much more tight function
    """
    embed_dict = embed.to_dict()
    cloned_field = embed_dict["fields"][index].copy()
    embed_dict["fields"].insert(index, cloned_field)
    return await message.edit(embed=discord.Embed.from_dict(embed_dict))


async def clone_fields(message, embed, field_indices, insertion_index=None):
    """
    Duplicates multiple embed fields of the embed of a message from a dictionary with a much more tight function
    """
    embed_dict = embed.to_dict()

    if isinstance(insertion_index, int):
        cloned_fields = tuple(embed_dict["fields"][index].copy() for index in sorted(field_indices, reverse=True))
        for cloned_field in cloned_fields:
            embed_dict["fields"].insert(insertion_index, cloned_field)
    else:
        for index in sorted(field_indices, reverse=True):
            cloned_field = embed_dict["fields"][index].copy()
            embed_dict["fields"].insert(index, cloned_field)

    return await message.edit(embed=discord.Embed.from_dict(embed_dict))


async def clear_fields(message, embed):
    """
    Removes all embed fields of the embed of a message from a dictionary with a much more tight function
    """
    embed.clear_fields()
    return await message.edit(embed=embed)


def get_msg_info_embed(msg: discord.Message, author: bool = True):
    """
    Generate an embed containing info about a message and its author.
    """
    msg_link = msg.jump_url

    member = msg.author
    datetime_format_str = f"`%a. %b %d, %Y`\n> `%I:%M:%S %p (UTC)`"
    msg_created_at_fdtime = msg.created_at.replace(tzinfo=datetime.timezone.utc).strftime(datetime_format_str)

    msg_created_at_info = f"*Created On*: \n> {msg_created_at_fdtime}\n\n"

    if msg.edited_at:
        msg_edited_at_fdtime = msg.edited_at.replace(tzinfo=datetime.timezone.utc).strftime(datetime_format_str)
        msg_edited_at_info = f"*Last Edited On*: \n> {msg_edited_at_fdtime}\n\n"
    else:
        msg_edited_at_info = f"*Last Edited On*: \n> `...`\n\n"

    msg_id_info = f"*Message ID*: \n> `{msg.id}`\n\n"
    msg_char_count_info = f"*Char. Count*: \n> `{len(msg.content) if isinstance(msg.content, str) else 0}`\n\n"
    member_name_info = "*Name*: \n> " + (
        f"**{member.nick}**\n> (*{member.name}#{member.discriminator}*)\n\n"
        if member.nick else f"**{member.name}**#{member.discriminator}\n\n"
    )

    member_created_at_fdtime = member.created_at.replace(tzinfo=datetime.timezone.utc).strftime(datetime_format_str)
    member_created_at_info = f"*Created On*: \n> {member_created_at_fdtime}\n\n"

    member_joined_at_fdtime = member.joined_at.replace(tzinfo=datetime.timezone.utc).strftime(datetime_format_str)
    member_joined_at_info = f"*Joined On*: \n> {member_joined_at_fdtime}\n\n"

    member_func_role_count = max(
<<<<<<< HEAD
        len(tuple(member.roles[i] for i in range(1, len(member.roles))
                  if member.roles[i].id not in common.DIVIDER_ROLES
                  )),
        0)
=======
        len(
            tuple(
                member.roles[i] for i in range(1, len(member.roles)) \
                if member.roles[i].id not in common.DIVIDER_ROLES
            )
        ),
    0)
>>>>>>> 09c1344b

    if member_func_role_count:
        member_top_role_info = f"*Highest Role*: \n> {member.roles[-1].mention}\n> `<@&{member.roles[-1].id}>`\n\n"
        if member_func_role_count != len(member.roles) - 1:
            member_role_count_info = f"*Role Count*: \n> `{member_func_role_count} ({len(member.roles) - 1})`\n\n"
        else:
            member_role_count_info = f"*Role Count*: \n> `{member_func_role_count}`\n\n"
    else:
        member_top_role_info = member_role_count_info = ""

    member_id_info = f"*Author ID*: \n> <@!`{member.id}`>\n\n"

    msg_info = f"{msg_created_at_info}{msg_edited_at_info}{msg_char_count_info}{msg_id_info}"
    member_info = f"{member_name_info}{member_created_at_info}{member_joined_at_info}{member_top_role_info}" + \
                  f"{member_role_count_info}{member_id_info}"

    return create(
        title="__Message & Author Stats__",
        thumbnail_url=str(member.avatar_url),
        description=(f"__Text__:\n\n {msg.content}\n\u2800" if msg.content else discord.embeds.EmptyEmbed),
        fields=[
            (
                "__Message Info__",
                msg_info,
                True
            ),
            (
                "__Message Author Info__",
                member_info,
                True
            ),
            (
                "\u2800",
                f"**[View Original Message]({msg_link})**",
                False
            )
        ]
    )


def get_user_info_embed(member: discord.Member):
    """
    Generate an embed containing info about a server member.
    """
    datetime_format_str = f"`%a. %b %d, %Y`\n> `%I:%M:%S %p (UTC)`"

    member_name_info = "*Name*: \n> " + (
<<<<<<< HEAD
        f"**{discordify(member.nick)}**\n> (*{member.name}#{member.discriminator}*)\n\n"
=======
        f"**{member.nick}**\n> (*{member.name}#{member.discriminator}*)\n\n"
>>>>>>> 09c1344b
        if member.nick else f"**{member.name}**#{member.discriminator}\n\n"
    )

    member_created_at_fdtime = member.created_at.replace(tzinfo=datetime.timezone.utc).strftime(datetime_format_str)
    member_created_at_info = f"*Created On*: \n> {member_created_at_fdtime}\n\n"

    member_joined_at_fdtime = member.joined_at.replace(tzinfo=datetime.timezone.utc).strftime(datetime_format_str)
    member_joined_at_info = f"*Joined On*: \n> {member_joined_at_fdtime}\n\n"

    member_func_role_count = max(
        len(tuple(member.roles[i] for i in range(1, len(member.roles))
                  if member.roles[i].id not in common.DIVIDER_ROLES
                  )),
        0)

    if member_func_role_count:
        member_top_role_info = f"*Highest Role*: \n> {member.roles[-1].mention}\n> `<@&{member.roles[-1].id}>`\n\n"
        if member_func_role_count != len(member.roles) - 1:
            member_role_count_info = f"*Role Count*: \n> `{member_func_role_count} ({len(member.roles) - 1})`\n\n"
        else:
            member_role_count_info = f"*Role Count*: \n> `{member_func_role_count}`\n\n"
    else:
        member_top_role_info = member_role_count_info = ""

    member_id_info = f"*Member ID*: \n> <@!`{member.id}`>\n\n"

    member_info = f"{member_name_info}{member_created_at_info}{member_joined_at_info}{member_top_role_info}" + \
                  f"{member_role_count_info}{member_id_info}"

    return create(
        title="__Member Info__",
        description=member_info,
        thumbnail_url=str(member.avatar_url)
    )<|MERGE_RESOLUTION|>--- conflicted
+++ resolved
@@ -637,12 +637,6 @@
     member_joined_at_info = f"*Joined On*: \n> {member_joined_at_fdtime}\n\n"
 
     member_func_role_count = max(
-<<<<<<< HEAD
-        len(tuple(member.roles[i] for i in range(1, len(member.roles))
-                  if member.roles[i].id not in common.DIVIDER_ROLES
-                  )),
-        0)
-=======
         len(
             tuple(
                 member.roles[i] for i in range(1, len(member.roles)) \
@@ -650,7 +644,6 @@
             )
         ),
     0)
->>>>>>> 09c1344b
 
     if member_func_role_count:
         member_top_role_info = f"*Highest Role*: \n> {member.roles[-1].mention}\n> `<@&{member.roles[-1].id}>`\n\n"
@@ -698,11 +691,7 @@
     datetime_format_str = f"`%a. %b %d, %Y`\n> `%I:%M:%S %p (UTC)`"
 
     member_name_info = "*Name*: \n> " + (
-<<<<<<< HEAD
         f"**{discordify(member.nick)}**\n> (*{member.name}#{member.discriminator}*)\n\n"
-=======
-        f"**{member.nick}**\n> (*{member.name}#{member.discriminator}*)\n\n"
->>>>>>> 09c1344b
         if member.nick else f"**{member.name}**#{member.discriminator}\n\n"
     )
 
