--- conflicted
+++ resolved
@@ -453,14 +453,6 @@
             for msg in messages:
                 msg_link = f"https://discord.com/channels/{msg.guild.id}/{msg.channel.id}/{msg.id}"
                 author = msg.author
-<<<<<<< HEAD
-                attached_files = [
-                    (await a.to_file(spoiler=a.is_spoiler()) if a.size <= common.GUILD_MAX_FILE_SIZE \
-                    else blank_file) for a in msg.attachments
-                ]                
-                await destination.send(
-                    content="-"*56,
-=======
                 await destination.trigger_typing()
 
                 with open(blank_filename) as toolarge:
@@ -475,7 +467,6 @@
 
                 await destination.send(
                     content="-" * 56,
->>>>>>> 3d5b9c0b
                     embed=embed_utils.create(
                         description=f"{author.mention} (`{author.name}#{author.discriminator}`)\n"
                                     f"**[View Original]({msg_link})**",
