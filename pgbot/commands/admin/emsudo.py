--- conflicted
+++ resolved
@@ -36,14 +36,9 @@
     @add_group("emsudo", "data")
     async def cmd_emsudo_data(
         self,
-<<<<<<< HEAD
-        *datas: Optional[Union[discord.Message, CodeBlock, String, bool]],
+        *datas: Union[discord.Message, CodeBlock, String, bool],
         content: String = String(""),
-        destination: Optional[discord.TextChannel] = None,
-=======
-        *datas: Union[discord.Message, CodeBlock, String, bool],
         destination: Optional[common.Channel] = None,
->>>>>>> 1bf95b24
     ):
         """
         ->type emsudo commands
